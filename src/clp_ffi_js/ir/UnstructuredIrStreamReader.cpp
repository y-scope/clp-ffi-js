#include "UnstructuredIrStreamReader.hpp"

#include <algorithm>
#include <cstddef>
#include <format>
#include <iterator>
#include <memory>
#include <string>
#include <string_view>
#include <system_error>
#include <utility>

#include <clp/Array.hpp>
#include <clp/ErrorCode.hpp>
#include <clp/ir/LogEventDeserializer.hpp>
#include <clp/ir/types.hpp>
#include <clp/TraceableException.hpp>
#include <emscripten/bind.h>
#include <emscripten/val.h>
#include <json/single_include/nlohmann/json.hpp>
#include <spdlog/spdlog.h>

#include <clp_ffi_js/ClpFfiJsException.hpp>
#include <clp_ffi_js/constants.hpp>
#include <clp_ffi_js/ir/LogEventWithFilterData.hpp>
#include <clp_ffi_js/ir/StreamReader.hpp>
#include <clp_ffi_js/ir/StreamReaderDataContext.hpp>

namespace clp_ffi_js::ir {
using namespace std::literals::string_literals;
using clp::ir::four_byte_encoded_variable_t;

auto UnstructuredIrStreamReader::create(
        std::unique_ptr<ZstdDecompressor>&& zstd_decompressor,
        clp::Array<char> data_array
) -> UnstructuredIrStreamReader {
    // Deserialize metadata from the IR stream's preamble.
    rewind_reader_and_validate_encoding_type(*zstd_decompressor);
    auto const pos{zstd_decompressor->get_pos()};
    auto metadata_json{deserialize_metadata(*zstd_decompressor)};
    zstd_decompressor->seek_from_begin(pos);

    auto result{UnstructuredIrDeserializer::create(*zstd_decompressor)};
    if (result.has_error()) {
        auto const error_code{result.error()};
        throw ClpFfiJsException{
                clp::ErrorCode::ErrorCode_Failure,
                __FILENAME__,
                __LINE__,
                std::format(
                        "Failed to create deserializer: {} {}",
                        error_code.category().name(),
                        error_code.message()
                )
        };
    }
    auto data_context = StreamReaderDataContext<UnstructuredIrDeserializer>(
            std::move(data_array),
            std::move(zstd_decompressor),
            std::move(result.value())
    );
    return UnstructuredIrStreamReader{std::move(data_context), std::move(metadata_json)};
}

auto UnstructuredIrStreamReader::get_metadata() const -> MetadataTsType {
    return parse_metadata_to_js_object(m_metadata_json);
}

auto UnstructuredIrStreamReader::get_num_events_buffered() const -> size_t {
    return m_encoded_log_events.size();
}

auto UnstructuredIrStreamReader::get_filtered_log_event_map() const -> FilteredLogEventMapTsType {
    if (false == m_filtered_log_event_map.has_value()) {
        return FilteredLogEventMapTsType{emscripten::val::null()};
    }

    return FilteredLogEventMapTsType{emscripten::val::array(m_filtered_log_event_map.value())};
}

void UnstructuredIrStreamReader::filter_log_events(LogLevelFilterTsType const& log_level_filter) {
    generic_filter_log_events(m_filtered_log_event_map, log_level_filter, m_encoded_log_events);
}

auto UnstructuredIrStreamReader::deserialize_stream() -> size_t {
    if (nullptr == m_stream_reader_data_context) {
        return m_encoded_log_events.size();
    }

    constexpr size_t cDefaultNumReservedLogEvents{500'000};
    m_encoded_log_events.reserve(cDefaultNumReservedLogEvents);

    while (true) {
        auto result{m_stream_reader_data_context->get_deserializer().deserialize_log_event()};
        if (result.has_error()) {
            auto const error{result.error()};
            if (std::errc::no_message_available == error) {
                break;
            }
            if (std::errc::result_out_of_range == error) {
                SPDLOG_ERROR("File contains an incomplete IR stream");
                break;
            }
            throw ClpFfiJsException{
                    clp::ErrorCode::ErrorCode_Corrupt,
                    __FILENAME__,
                    __LINE__,
                    std::format(
                            "Failed to deserialize: {}:{}",
                            error.category().name(),
                            error.message()
                    )
            };
        }
        auto const& log_event = result.value();
        auto const& message = log_event.get_message();

        auto const& logtype = message.get_logtype();
        constexpr size_t cLogLevelPositionInMessages{1};
        LogLevel log_level{LogLevel::NONE};
        if (logtype.length() > cLogLevelPositionInMessages) {
            // NOLINTNEXTLINE(readability-qualified-auto)
            auto const log_level_name_it{std::find_if(
                    cLogLevelNames.begin() + static_cast<size_t>(cValidLogLevelsBeginIdx),
                    cLogLevelNames.end(),
                    [&](std::string_view level) {
                        return logtype.substr(cLogLevelPositionInMessages).starts_with(level);
                    }
            )};
            if (log_level_name_it != cLogLevelNames.end()) {
                log_level = static_cast<LogLevel>(
                        std::distance(cLogLevelNames.begin(), log_level_name_it)
                );
            }
        }

        m_encoded_log_events.emplace_back(log_event, log_level, log_event.get_timestamp());
    }
    m_stream_reader_data_context.reset(nullptr);
    return m_encoded_log_events.size();
}

auto
UnstructuredIrStreamReader::decode_range(size_t begin_idx, size_t end_idx, bool use_filter) const
        -> DecodedResultsTsType {
    auto log_event_to_string = [this](UnstructuredLogEvent const& log_event) -> std::string {
        auto const parsed{log_event.get_message().decode_and_unparse()};
        if (false == parsed.has_value()) {
            throw ClpFfiJsException{
                    clp::ErrorCode::ErrorCode_Failure,
                    __FILENAME__,
                    __LINE__,
                    "Failed to decode message"
            };
        }
        return parsed.value();
    };

    return generic_decode_range(
            begin_idx,
            end_idx,
            m_filtered_log_event_map,
            m_encoded_log_events,
            log_event_to_string,
            use_filter
    );
}

auto UnstructuredIrStreamReader::find_nearest_log_event_by_timestamp(
        clp::ir::epoch_time_ms_t const target_ts
) -> NullableLogEventIdx {
    return generic_find_nearest_log_event_by_timestamp(m_encoded_log_events, target_ts);
}

UnstructuredIrStreamReader::UnstructuredIrStreamReader(
        StreamReaderDataContext<UnstructuredIrDeserializer>&& stream_reader_data_context,
        nlohmann::json&& metadata_json
)
<<<<<<< HEAD
        : m_stream_reader_data_context{std::make_unique<
                  StreamReaderDataContext<UnstructuredIrDeserializer>>(
                  std::move(stream_reader_data_context)
          )},
          m_metadata_json(std::move(metadata_json)) {}
=======
        : m_stream_reader_data_context{
                  std::make_unique<StreamReaderDataContext<UnstructuredIrDeserializer>>(
                          std::move(stream_reader_data_context)
                  )
          } {}
>>>>>>> 868a128d
}  // namespace clp_ffi_js::ir<|MERGE_RESOLUTION|>--- conflicted
+++ resolved
@@ -176,17 +176,9 @@
         StreamReaderDataContext<UnstructuredIrDeserializer>&& stream_reader_data_context,
         nlohmann::json&& metadata_json
 )
-<<<<<<< HEAD
         : m_stream_reader_data_context{std::make_unique<
                   StreamReaderDataContext<UnstructuredIrDeserializer>>(
                   std::move(stream_reader_data_context)
           )},
           m_metadata_json(std::move(metadata_json)) {}
-=======
-        : m_stream_reader_data_context{
-                  std::make_unique<StreamReaderDataContext<UnstructuredIrDeserializer>>(
-                          std::move(stream_reader_data_context)
-                  )
-          } {}
->>>>>>> 868a128d
 }  // namespace clp_ffi_js::ir