#include "UnstructuredIrStreamReader.hpp"

#include <algorithm>
#include <cstddef>
#include <format>
#include <iterator>
#include <memory>
#include <optional>
#include <string>
#include <string_view>
#include <system_error>
#include <utility>
#include <vector>

#include <clp/Array.hpp>
#include <clp/ErrorCode.hpp>
#include <clp/ir/LogEventDeserializer.hpp>
#include <clp/ir/types.hpp>
#include <clp/TraceableException.hpp>
#include <emscripten/bind.h>
#include <emscripten/em_asm.h>
#include <emscripten/val.h>
#include <spdlog/spdlog.h>

#include <clp_ffi_js/ClpFfiJsException.hpp>
<<<<<<< HEAD
=======
#include <clp_ffi_js/constants.hpp>
>>>>>>> 22c076d8
#include <clp_ffi_js/ir/LogEventWithFilterData.hpp>
#include <clp_ffi_js/ir/StreamReader.hpp>
#include <clp_ffi_js/ir/StreamReaderDataContext.hpp>
#include <clp_ffi_js/ir/utils.hpp>

namespace clp_ffi_js::ir {

using namespace std::literals::string_literals;
using clp::ir::four_byte_encoded_variable_t;

auto UnstructuredIrStreamReader::create(
        std::unique_ptr<ZstdDecompressor>&& zstd_decompressor,
        clp::Array<char> data_array
) -> UnstructuredIrStreamReader {
    auto result{UnstructuredIrDeserializer::create(*zstd_decompressor)};
    if (result.has_error()) {
        auto const error_code{result.error()};
        throw ClpFfiJsException{
                clp::ErrorCode::ErrorCode_Failure,
                __FILENAME__,
                __LINE__,
                std::format(
                        "Failed to create deserializer: {} {}",
                        error_code.category().name(),
                        error_code.message()
                )
        };
    }
    auto data_context = StreamReaderDataContext<UnstructuredIrDeserializer>(
            std::move(data_array),
            std::move(zstd_decompressor),
            std::move(result.value())
    );
    return UnstructuredIrStreamReader(std::move(data_context));
}

auto UnstructuredIrStreamReader::get_num_events_buffered() const -> size_t {
    return m_encoded_log_events.size();
}

auto UnstructuredIrStreamReader::get_filtered_log_event_map() const -> FilteredLogEventMapTsType {
    if (false == m_filtered_log_event_map.has_value()) {
        return FilteredLogEventMapTsType{emscripten::val::null()};
    }

    return FilteredLogEventMapTsType{emscripten::val::array(m_filtered_log_event_map.value())};
}

void UnstructuredIrStreamReader::filter_log_events(LogLevelFilterTsType const& log_level_filter) {
    filter_deserialized_events(m_filtered_log_event_map, log_level_filter, m_encoded_log_events);
}

auto UnstructuredIrStreamReader::deserialize_stream() -> size_t {
    if (nullptr == m_stream_reader_data_context) {
        return m_encoded_log_events.size();
    }

    constexpr size_t cDefaultNumReservedLogEvents{500'000};
    m_encoded_log_events.reserve(cDefaultNumReservedLogEvents);

    while (true) {
        auto result{m_stream_reader_data_context->get_deserializer().deserialize_log_event()};
        if (result.has_error()) {
            auto const error{result.error()};
            if (std::errc::no_message_available == error) {
                break;
            }
            if (std::errc::result_out_of_range == error) {
                SPDLOG_ERROR("File contains an incomplete IR stream");
                break;
            }
            throw ClpFfiJsException{
                    clp::ErrorCode::ErrorCode_Corrupt,
                    __FILENAME__,
                    __LINE__,
                    std::format(
                            "Failed to deserialize: {}:{}",
                            error.category().name(),
                            error.message()
                    )
            };
        }
        auto const& log_event = result.value();
        auto const& message = log_event.get_message();

        auto const& logtype = message.get_logtype();
        constexpr size_t cLogLevelPositionInMessages{1};
        LogLevel log_level{LogLevel::NONE};
        if (logtype.length() > cLogLevelPositionInMessages) {
            // NOLINTNEXTLINE(readability-qualified-auto)
            auto const log_level_name_it{std::find_if(
                    cLogLevelNames.begin() + static_cast<size_t>(cValidLogLevelsBeginIdx),
                    cLogLevelNames.end(),
                    [&](std::string_view level) {
                        return logtype.substr(cLogLevelPositionInMessages).starts_with(level);
                    }
            )};
            if (log_level_name_it != cLogLevelNames.end()) {
                log_level = static_cast<LogLevel>(
                        std::distance(cLogLevelNames.begin(), log_level_name_it)
                );
            }
        }

<<<<<<< HEAD
        auto log_event_with_filter_data{LogEventWithFilterData<UnstructuredLogEvent>(
                log_event,
                log_level,
                log_event.get_timestamp()
        )};
        m_encoded_log_events.emplace_back(std::move(log_event_with_filter_data));
=======
        m_encoded_log_events.emplace_back(log_event, log_level, log_event.get_timestamp());
>>>>>>> 22c076d8
    }
    m_stream_reader_data_context.reset(nullptr);
    return m_encoded_log_events.size();
}

auto UnstructuredIrStreamReader::decode_range(size_t begin_idx, size_t end_idx, bool use_filter)
        const -> DecodedResultsTsType {
    if (use_filter && false == m_filtered_log_event_map.has_value()) {
        return DecodedResultsTsType{emscripten::val::null()};
    }

    size_t length{0};
    if (use_filter) {
        length = m_filtered_log_event_map->size();
    } else {
        length = m_encoded_log_events.size();
    }
    if (length < end_idx || begin_idx > end_idx) {
        return DecodedResultsTsType{emscripten::val::null()};
    }

    std::string message;
    constexpr size_t cDefaultReservedMessageLength{512};
    message.reserve(cDefaultReservedMessageLength);
    auto const results{emscripten::val::array()};

    for (size_t i = begin_idx; i < end_idx; ++i) {
        size_t log_event_idx{0};
        if (use_filter) {
            log_event_idx = m_filtered_log_event_map->at(i);
        } else {
            log_event_idx = i;
        }
        auto const& log_event_with_filter_data{m_encoded_log_events[log_event_idx]};
<<<<<<< HEAD
        auto const& log_level = log_event_with_filter_data.get_log_level();
        auto const& timestamp = log_event_with_filter_data.get_timestamp();

        auto const& unstructured_log_event = log_event_with_filter_data.get_log_event();
=======
        auto const& unstructured_log_event = log_event_with_filter_data.get_log_event();
        auto const& log_level = log_event_with_filter_data.get_log_level();
        auto const& timestamp = log_event_with_filter_data.get_timestamp();
>>>>>>> 22c076d8

        auto const parsed{unstructured_log_event.get_message().decode_and_unparse()};
        if (false == parsed.has_value()) {
            throw ClpFfiJsException{
                    clp::ErrorCode::ErrorCode_Failure,
                    __FILENAME__,
                    __LINE__,
                    "Failed to decode message"
            };
        }
        message = parsed.value();

        m_ts_pattern.insert_formatted_timestamp(timestamp, message);

        EM_ASM(
                { Emval.toValue($0).push([UTF8ToString($1), $2, $3, $4]); },
                results.as_handle(),
                message.c_str(),
                timestamp,
                log_level,
                log_event_idx + 1
        );
    }

    return DecodedResultsTsType(results);
}

UnstructuredIrStreamReader::UnstructuredIrStreamReader(
        StreamReaderDataContext<UnstructuredIrDeserializer>&& stream_reader_data_context
)
        : m_stream_reader_data_context{std::make_unique<
                  StreamReaderDataContext<UnstructuredIrDeserializer>>(
                  std::move(stream_reader_data_context)
          )},
          m_ts_pattern{m_stream_reader_data_context->get_deserializer().get_timestamp_pattern()} {}

}  // namespace clp_ffi_js::ir<|MERGE_RESOLUTION|>--- conflicted
+++ resolved
@@ -23,10 +23,7 @@
 #include <spdlog/spdlog.h>
 
 #include <clp_ffi_js/ClpFfiJsException.hpp>
-<<<<<<< HEAD
-=======
 #include <clp_ffi_js/constants.hpp>
->>>>>>> 22c076d8
 #include <clp_ffi_js/ir/LogEventWithFilterData.hpp>
 #include <clp_ffi_js/ir/StreamReader.hpp>
 #include <clp_ffi_js/ir/StreamReaderDataContext.hpp>
@@ -131,16 +128,7 @@
             }
         }
 
-<<<<<<< HEAD
-        auto log_event_with_filter_data{LogEventWithFilterData<UnstructuredLogEvent>(
-                log_event,
-                log_level,
-                log_event.get_timestamp()
-        )};
-        m_encoded_log_events.emplace_back(std::move(log_event_with_filter_data));
-=======
         m_encoded_log_events.emplace_back(log_event, log_level, log_event.get_timestamp());
->>>>>>> 22c076d8
     }
     m_stream_reader_data_context.reset(nullptr);
     return m_encoded_log_events.size();
@@ -175,16 +163,9 @@
             log_event_idx = i;
         }
         auto const& log_event_with_filter_data{m_encoded_log_events[log_event_idx]};
-<<<<<<< HEAD
-        auto const& log_level = log_event_with_filter_data.get_log_level();
-        auto const& timestamp = log_event_with_filter_data.get_timestamp();
-
-        auto const& unstructured_log_event = log_event_with_filter_data.get_log_event();
-=======
         auto const& unstructured_log_event = log_event_with_filter_data.get_log_event();
         auto const& log_level = log_event_with_filter_data.get_log_level();
         auto const& timestamp = log_event_with_filter_data.get_timestamp();
->>>>>>> 22c076d8
 
         auto const parsed{unstructured_log_event.get_message().decode_and_unparse()};
         if (false == parsed.has_value()) {
