--- conflicted
+++ resolved
@@ -1,55 +1,42 @@
 #include "StreamReader.hpp"
 
+#include <algorithm>
 #include <cstddef>
 #include <cstdint>
-#include <ffi/ir_stream/protocol_constants.hpp>
-#include <json/single_include/nlohmann/json.hpp>
+#include <iterator>
 #include <memory>
-<<<<<<< HEAD
-#include <string>
-#include <string_view>
-#include <type_utils.hpp>
-=======
 #include <optional>
 #include <string>
 #include <string_view>
 #include <system_error>
 #include <type_traits>
->>>>>>> 42451733
 #include <utility>
 #include <vector>
 
 #include <clp/Array.hpp>
 #include <clp/ErrorCode.hpp>
 #include <clp/ffi/ir_stream/decoding_methods.hpp>
-<<<<<<< HEAD
-#include <clp/streaming_compression/zstd/Decompressor.hpp>
-#include <clp/TraceableException.hpp>
-=======
 #include <clp/ir/LogEventDeserializer.hpp>
 #include <clp/ir/types.hpp>
 #include <clp/streaming_compression/zstd/Decompressor.hpp>
 #include <clp/TraceableException.hpp>
 #include <clp/type_utils.hpp>
 #include <emscripten/em_asm.h>
->>>>>>> 42451733
 #include <emscripten/val.h>
 #include <spdlog/spdlog.h>
 
 #include <clp_ffi_js/ClpFfiJsException.hpp>
-<<<<<<< HEAD
-=======
 #include <clp_ffi_js/constants.hpp>
 #include <clp_ffi_js/ir/LogEventWithLevel.hpp>
 #include <clp_ffi_js/ir/StreamReaderDataContext.hpp>
->>>>>>> 42451733
-
-#include "KVPairIRStreamReader.hpp"
+
+using namespace std::literals::string_literals;
+using clp::ir::four_byte_encoded_variable_t;
 
 namespace clp_ffi_js::ir {
-auto StreamReader::create(DataArrayTsType const& data_array) -> std::unique_ptr<StreamReader> {
+auto StreamReader::create(DataArrayTsType const& data_array) -> StreamReader {
     auto const length{data_array["length"].as<size_t>()};
-    SPDLOG_INFO("KVPairIRStreamReader::create: got buffer of length={}", length);
+    SPDLOG_INFO("StreamReader::create: got buffer of length={}", length);
 
     // Copy array from JavaScript to C++
     clp::Array<char> data_buffer{length};
@@ -61,58 +48,52 @@
     auto zstd_decompressor{std::make_unique<clp::streaming_compression::zstd::Decompressor>()};
     zstd_decompressor->open(data_buffer.data(), length);
 
-    bool is_four_byte_encoding{};
-    auto const get_encoding_type_result{
-            clp::ffi::ir_stream::get_encoding_type(*zstd_decompressor, is_four_byte_encoding)
-    };
-    if (clp::ffi::ir_stream::IRErrorCode::IRErrorCode_Success != get_encoding_type_result) {
-        SPDLOG_CRITICAL("Failed to get encoding type: {}", get_encoding_type_result);
+    bool is_four_bytes_encoding{true};
+    if (auto const err{
+                clp::ffi::ir_stream::get_encoding_type(*zstd_decompressor, is_four_bytes_encoding)
+        };
+        clp::ffi::ir_stream::IRErrorCode::IRErrorCode_Success != err)
+    {
+        SPDLOG_CRITICAL("Failed to decode encoding type, err={}", err);
         throw ClpFfiJsException{
-                clp::ErrorCode::ErrorCode_Failure,
+                clp::ErrorCode::ErrorCode_MetadataCorrupted,
                 __FILENAME__,
                 __LINE__,
-                "Failed to get encoding type."
-        };
-    }
-    clp::ffi::ir_stream::encoded_tag_t metadata_type{};
-    std::vector<int8_t> metadata_bytes;
-    auto const deserialize_preamble_result{clp::ffi::ir_stream::deserialize_preamble(
-            *zstd_decompressor,
-            metadata_type,
-            metadata_bytes
-    )};
-    if (clp::ffi::ir_stream::IRErrorCode::IRErrorCode_Success != deserialize_preamble_result) {
+                "Failed to decode encoding type."
+        };
+    }
+    if (false == is_four_bytes_encoding) {
+        throw ClpFfiJsException{
+                clp::ErrorCode::ErrorCode_Unsupported,
+                __FILENAME__,
+                __LINE__,
+                "IR stream uses unsupported encoding."
+        };
+    }
+
+    auto result{
+            clp::ir::LogEventDeserializer<four_byte_encoded_variable_t>::create(*zstd_decompressor)
+    };
+    if (result.has_error()) {
+        auto const error_code{result.error()};
         SPDLOG_CRITICAL(
-                "Failed to deserialize preamble for version reading: {}",
-                deserialize_preamble_result
+                "Failed to create deserializer: {}:{}",
+                error_code.category().name(),
+                error_code.message()
         );
         throw ClpFfiJsException{
                 clp::ErrorCode::ErrorCode_Failure,
                 __FILENAME__,
                 __LINE__,
-                "Failed to deserialize preamble for version reading."
-        };
-    }
-    std::string_view const metadata_view{
-            clp::size_checked_pointer_cast<char const>(metadata_bytes.data()),
-            metadata_bytes.size()
+                "Failed to create deserializer"
+        };
+    }
+
+    StreamReaderDataContext<four_byte_encoded_variable_t> stream_reader_data_context{
+            std::move(data_buffer),
+            std::move(zstd_decompressor),
+            std::move(result.value())
     };
-<<<<<<< HEAD
-    nlohmann::json const metadata = nlohmann::json::parse(metadata_view);
-    auto const& version{metadata.at(clp::ffi::ir_stream::cProtocol::Metadata::VersionKey)};
-    if (version == "v0.0.0") {
-        SPDLOG_CRITICAL("this is irv1; gg");
-        throw ClpFfiJsException{
-                clp::ErrorCode::ErrorCode_Failure,
-                __FILENAME__,
-                __LINE__,
-                "this is irv1; gg."
-        };
-    }
-    SPDLOG_INFO("The version is {}", version);
-
-    return std::make_unique<KVPairIRStreamReader>(KVPairIRStreamReader::create(data_array));
-=======
     return StreamReader{std::move(stream_reader_data_context)};
 }
 
@@ -296,6 +277,5 @@
             .function("filterLogEvents", &clp_ffi_js::ir::StreamReader::filter_log_events)
             .function("deserializeStream", &clp_ffi_js::ir::StreamReader::deserialize_stream)
             .function("decodeRange", &clp_ffi_js::ir::StreamReader::decode_range);
->>>>>>> 42451733
-}
-}  // namespace clp_ffi_js::ir+}
+}  // namespace