--- conflicted
+++ resolved
@@ -26,106 +26,89 @@
 #include <clp_ffi_js/ir/UnstructuredIrStreamReader.hpp>
 
 namespace {
-    using ClpFfiJsException = clp_ffi_js::ClpFfiJsException;
-    using IRErrorCode = clp::ffi::ir_stream::IRErrorCode;
-
-    // Function declarations
-    /**
-     * Rewinds the reader to the beginning then validates the CLP IR data encoding type.
-     * @param reader
-     * @throws ClpFfiJsException if the encoding type couldn't be decoded or the encoding type is
-     * unsupported.
-     */
-    auto rewind_reader_and_validate_encoding_type(clp::ReaderInterface &reader) -> void;
-
-    /**
-     * Gets the version of the IR stream.
-     * @param reader
-     * @throws ClpFfiJsException if the preamble couldn't be deserialized.
-     * @return The IR stream's version.
-     */
-    auto get_version(clp::ReaderInterface &reader) -> std::string;
-
-    auto rewind_reader_and_validate_encoding_type(clp::ReaderInterface &reader) -> void {
-        reader.seek_from_begin(0);
-
-        bool is_four_bytes_encoding{true};
-        if (auto const err{clp::ffi::ir_stream::get_encoding_type(reader, is_four_bytes_encoding)};
-            IRErrorCode::IRErrorCode_Success != err) {
-            throw ClpFfiJsException{
+using ClpFfiJsException = clp_ffi_js::ClpFfiJsException;
+using IRErrorCode = clp::ffi::ir_stream::IRErrorCode;
+
+// Function declarations
+/**
+ * Rewinds the reader to the beginning then validates the CLP IR data encoding type.
+ * @param reader
+ * @throws ClpFfiJsException if the encoding type couldn't be decoded or the encoding type is
+ * unsupported.
+ */
+auto rewind_reader_and_validate_encoding_type(clp::ReaderInterface& reader) -> void;
+
+/**
+ * Gets the version of the IR stream.
+ * @param reader
+ * @throws ClpFfiJsException if the preamble couldn't be deserialized.
+ * @return The IR stream's version.
+ */
+auto get_version(clp::ReaderInterface& reader) -> std::string;
+
+auto rewind_reader_and_validate_encoding_type(clp::ReaderInterface& reader) -> void {
+    reader.seek_from_begin(0);
+
+    bool is_four_bytes_encoding{true};
+    if (auto const err{clp::ffi::ir_stream::get_encoding_type(reader, is_four_bytes_encoding)};
+        IRErrorCode::IRErrorCode_Success != err)
+    {
+        throw ClpFfiJsException{
                 clp::ErrorCode::ErrorCode_MetadataCorrupted,
                 __FILENAME__,
                 __LINE__,
                 std::format(
-                    "Failed to decode encoding type: IR error code {}",
-                    clp::enum_to_underlying_type(err)
+                        "Failed to decode encoding type: IR error code {}",
+                        clp::enum_to_underlying_type(err)
                 )
-            };
-        }
-        if (false == is_four_bytes_encoding) {
-            throw ClpFfiJsException{
+        };
+    }
+    if (false == is_four_bytes_encoding) {
+        throw ClpFfiJsException{
                 clp::ErrorCode::ErrorCode_Unsupported,
                 __FILENAME__,
                 __LINE__,
                 "IR stream uses unsupported encoding."
-            };
-        }
-    }
-
-    auto get_version(clp::ReaderInterface &reader) -> std::string {
-        // Deserialize metadata bytes from preamble.
-        clp::ffi::ir_stream::encoded_tag_t metadata_type{};
-        std::vector<int8_t> metadata_bytes;
-        auto const err{
-            clp::ffi::ir_stream::deserialize_preamble(reader, metadata_type, metadata_bytes)
-        };
-        if (IRErrorCode::IRErrorCode_Success != err) {
-            throw ClpFfiJsException{
+        };
+    }
+}
+
+auto get_version(clp::ReaderInterface& reader) -> std::string {
+    // Deserialize metadata bytes from preamble.
+    clp::ffi::ir_stream::encoded_tag_t metadata_type{};
+    std::vector<int8_t> metadata_bytes;
+    auto const err{clp::ffi::ir_stream::deserialize_preamble(reader, metadata_type, metadata_bytes)
+    };
+    if (IRErrorCode::IRErrorCode_Success != err) {
+        throw ClpFfiJsException{
                 clp::ErrorCode::ErrorCode_Failure,
                 __FILENAME__,
                 __LINE__,
                 std::format(
-                    "Failed to deserialize preamble: IR error code {}",
-                    clp::enum_to_underlying_type(err)
+                        "Failed to deserialize preamble: IR error code {}",
+                        clp::enum_to_underlying_type(err)
                 )
-            };
-        }
-
-        std::string version;
-        try {
-            // Deserialize metadata bytes as JSON.
-            std::string_view const metadata_view{
+        };
+    }
+
+    std::string version;
+    try {
+        // Deserialize metadata bytes as JSON.
+        std::string_view const metadata_view{
                 clp::size_checked_pointer_cast<char const>(metadata_bytes.data()),
                 metadata_bytes.size()
-            };
-            nlohmann::json const metadata = nlohmann::json::parse(metadata_view);
-            version = metadata.at(clp::ffi::ir_stream::cProtocol::Metadata::VersionKey);
-        } catch (nlohmann::json::exception const &e) {
-            throw ClpFfiJsException{
+        };
+        nlohmann::json const metadata = nlohmann::json::parse(metadata_view);
+        version = metadata.at(clp::ffi::ir_stream::cProtocol::Metadata::VersionKey);
+    } catch (nlohmann::json::exception const& e) {
+        throw ClpFfiJsException{
                 clp::ErrorCode::ErrorCode_MetadataCorrupted,
                 __FILENAME__,
                 __LINE__,
                 std::format("Failed to parse stream's metadata: {}", e.what())
-            };
-        }
-
-        SPDLOG_INFO("IR version is {}", version);
-        return version;
-    }
-
-<<<<<<< HEAD
-    EMSCRIPTEN_BINDINGS(ClpStreamReader) {
-        // JS types used as inputs
-        emscripten::register_type<clp_ffi_js::ir::DataArrayTsType>("Uint8Array");
-        emscripten::register_type<clp_ffi_js::ir::LogLevelFilterTsType>("number[] | null");
-        emscripten::register_type<clp_ffi_js::ir::ReaderOptions>("{timestampKey: string} | null");
-
-        // JS types used as outputs
-        emscripten::enum_<clp_ffi_js::ir::StreamType>("IrStreamType")
-                .value("STRUCTURED", clp_ffi_js::ir::StreamType::Structured)
-                .value("UNSTRUCTURED", clp_ffi_js::ir::StreamType::Unstructured);
-        emscripten::register_type<clp_ffi_js::ir::DecodedResultsTsType>(
-=======
+        };
+    }
+
     SPDLOG_INFO("IR version is {}", version);
     return version;
 }
@@ -143,89 +126,86 @@
             .value("STRUCTURED", clp_ffi_js::ir::StreamType::Structured)
             .value("UNSTRUCTURED", clp_ffi_js::ir::StreamType::Unstructured);
     emscripten::register_type<clp_ffi_js::ir::DecodedResultsTsType>(
->>>>>>> 5f9e50de
             "Array<[string, bigint, number, number]>"
-        );
-        emscripten::register_type<clp_ffi_js::ir::FilteredLogEventMapTsType>("number[] | null");
-        emscripten::class_<clp_ffi_js::ir::StreamReader>("ClpStreamReader")
-                .constructor(
+    );
+    emscripten::register_type<clp_ffi_js::ir::FilteredLogEventMapTsType>("number[] | null");
+    emscripten::class_<clp_ffi_js::ir::StreamReader>("ClpStreamReader")
+            .constructor(
                     &clp_ffi_js::ir::StreamReader::create,
                     emscripten::return_value_policy::take_ownership()
-                )
-                .function("getIrStreamType", &clp_ffi_js::ir::StreamReader::get_ir_stream_type)
-                .function(
+            )
+            .function("getIrStreamType", &clp_ffi_js::ir::StreamReader::get_ir_stream_type)
+            .function(
                     "getNumEventsBuffered",
                     &clp_ffi_js::ir::StreamReader::get_num_events_buffered
-                )
-                .function(
+            )
+            .function(
                     "getFilteredLogEventMap",
                     &clp_ffi_js::ir::StreamReader::get_filtered_log_event_map
-                )
-                .function("filterLogEvents", &clp_ffi_js::ir::StreamReader::filter_log_events)
-                .function("deserializeStream", &clp_ffi_js::ir::StreamReader::deserialize_stream)
-                .function("decodeRange", &clp_ffi_js::ir::StreamReader::decode_range)
-                .function("getLogEventIndexByTimestamp",
-                          &clp_ffi_js::ir::StreamReader::find_timestamp_last_occurrence);
-    }
-} // namespace
+            )
+            .function("filterLogEvents", &clp_ffi_js::ir::StreamReader::filter_log_events)
+            .function("deserializeStream", &clp_ffi_js::ir::StreamReader::deserialize_stream)
+            .function("decodeRange", &clp_ffi_js::ir::StreamReader::decode_range)
+            .function("getLogEventIndexByTimestamp",
+                      &clp_ffi_js::ir::StreamReader::find_timestamp_last_occurrence);
+}
+}  // namespace
 
 namespace clp_ffi_js::ir {
-    auto StreamReader::create(DataArrayTsType const &data_array,
-                              ReaderOptions const &reader_options)
+auto StreamReader::create(DataArrayTsType const& data_array, ReaderOptions const& reader_options)
         -> std::unique_ptr<StreamReader> {
-        auto const length{data_array["length"].as<size_t>()};
-        SPDLOG_INFO("StreamReader::create: got buffer of length={}", length);
-
-        // Copy array from JavaScript to C++.
-        clp::Array<char> data_buffer{length};
-        // NOLINTBEGIN(cppcoreguidelines-pro-type-reinterpret-cast)
-        emscripten::val::module_property("HEAPU8")
-                .call<void>("set", data_array, reinterpret_cast<uintptr_t>(data_buffer.data()));
-        // NOLINTEND(cppcoreguidelines-pro-type-reinterpret-cast)
-
-        auto zstd_decompressor{std::make_unique<ZstdDecompressor>()};
-        zstd_decompressor->open(data_buffer.data(), length);
-
-        rewind_reader_and_validate_encoding_type(*zstd_decompressor);
-
-        // Validate the stream's version and decide which type of IR stream reader to create.
-        auto pos = zstd_decompressor->get_pos();
-        auto const version{get_version(*zstd_decompressor)};
-        try {
-            auto const version_validation_result{
-                clp::ffi::ir_stream::validate_protocol_version(version)
-            };
-            if (clp::ffi::ir_stream::IRProtocolErrorCode::Supported == version_validation_result) {
-                zstd_decompressor->seek_from_begin(0);
-                return std::make_unique<StructuredIrStreamReader>(StructuredIrStreamReader::create(
+    auto const length{data_array["length"].as<size_t>()};
+    SPDLOG_INFO("StreamReader::create: got buffer of length={}", length);
+
+    // Copy array from JavaScript to C++.
+    clp::Array<char> data_buffer{length};
+    // NOLINTBEGIN(cppcoreguidelines-pro-type-reinterpret-cast)
+    emscripten::val::module_property("HEAPU8")
+            .call<void>("set", data_array, reinterpret_cast<uintptr_t>(data_buffer.data()));
+    // NOLINTEND(cppcoreguidelines-pro-type-reinterpret-cast)
+
+    auto zstd_decompressor{std::make_unique<ZstdDecompressor>()};
+    zstd_decompressor->open(data_buffer.data(), length);
+
+    rewind_reader_and_validate_encoding_type(*zstd_decompressor);
+
+    // Validate the stream's version and decide which type of IR stream reader to create.
+    auto pos = zstd_decompressor->get_pos();
+    auto const version{get_version(*zstd_decompressor)};
+    try {
+        auto const version_validation_result{clp::ffi::ir_stream::validate_protocol_version(version)
+        };
+        if (clp::ffi::ir_stream::IRProtocolErrorCode::Supported == version_validation_result) {
+            zstd_decompressor->seek_from_begin(0);
+            return std::make_unique<StructuredIrStreamReader>(StructuredIrStreamReader::create(
                     std::move(zstd_decompressor),
                     std::move(data_buffer),
                     reader_options
-                ));
-            }
-            if (clp::ffi::ir_stream::IRProtocolErrorCode::BackwardCompatible
-                == version_validation_result) {
-                zstd_decompressor->seek_from_begin(pos);
-                return std::make_unique<UnstructuredIrStreamReader>(
-                    UnstructuredIrStreamReader::create(
-                        std::move(zstd_decompressor),
-                        std::move(data_buffer)
-                    ));
-            }
-        } catch (ZstdDecompressor::OperationFailed const &e) {
-            throw ClpFfiJsException{
+            ));
+        }
+        if (clp::ffi::ir_stream::IRProtocolErrorCode::BackwardCompatible
+            == version_validation_result)
+        {
+            zstd_decompressor->seek_from_begin(pos);
+            return std::make_unique<UnstructuredIrStreamReader>(UnstructuredIrStreamReader::create(
+                    std::move(zstd_decompressor),
+                    std::move(data_buffer)
+            ));
+        }
+    } catch (ZstdDecompressor::OperationFailed const& e) {
+        throw ClpFfiJsException{
                 clp::ErrorCode::ErrorCode_Failure,
                 __FILENAME__,
                 __LINE__,
                 std::format("Unable to rewind zstd decompressor: {}", e.what())
-            };
-        }
-
-        throw ClpFfiJsException{
+        };
+    }
+
+    throw ClpFfiJsException{
             clp::ErrorCode::ErrorCode_Unsupported,
             __FILENAME__,
             __LINE__,
             std::format("Unable to create reader for IR stream with version {}.", version)
-        };
-    }
-} // namespace clp_ffi_js::ir+    };
+}
+}  // namespace clp_ffi_js::ir