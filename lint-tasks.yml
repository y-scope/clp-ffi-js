--- conflicted
+++ resolved
@@ -98,7 +98,7 @@
             - "--config-file '{{.ROOT_DIR}}/.clang-tidy'"
             - "-p '{{.G_CLP_FFI_JS_BUILD_DIR}}/compile_commands.json'"
             - >-
-              $("{{.G_EMSDK_DIR}}/upstream/emscripten/em++" --cflags \
+              $(cat "{{.G_CLP_FFI_JS_BUILD_DIR}}/compiler-extra-args.txt" \
                 | tr ' ' '\n' \
                 | sed 's/^/--extra-arg /' \
                 | tr '\n' ' ')
@@ -120,7 +120,7 @@
             - "--config-file '{{.ROOT_DIR}}/.clang-tidy'"
             - "-p '{{.G_CLP_FFI_JS_BUILD_DIR}}/compile_commands.json'"
             - >-
-              $("{{.G_EMSDK_DIR}}/upstream/emscripten/em++" --cflags \
+              $(cat "{{.G_CLP_FFI_JS_BUILD_DIR}}/compiler-extra-args.txt" \
                 | tr ' ' '\n' \
                 | sed 's/^/--extra-arg /' \
                 | tr '\n' ' ')
@@ -147,40 +147,8 @@
 
   cpp-lint-configs:
     internal: true
-<<<<<<< HEAD
     run: "once"
     cmd: "{{.ROOT_DIR}}/tools/yscope-dev-utils/exports/lint-configs/symlink-cpp-lint-configs.sh"
-=======
-    requires:
-      vars: ["FLAGS"]
-    cmd: |-
-      . "{{.G_LINT_VENV_DIR}}/bin/activate"
-      find "{{.G_SRC_CLP_FFI_JS_DIR}}" \
-        -type f \
-        \( -iname "*.cpp" -o -iname "*.h" -o -iname "*.hpp" \) \
-        -print0 | \
-          xargs -0 clang-format {{.FLAGS}} -Werror
-
-  clang-tidy:
-    internal: true
-    vars:
-      FLAGS: >-
-        -p {{.G_CLP_FFI_JS_BUILD_DIR}}/compile_commands.json
-        --config-file=.clang-tidy
-    cmd: |-
-      . "{{.G_LINT_VENV_DIR}}/bin/activate"
-
-      # Pass emscripten's cflags to clang-tidy by prefixing each one with `--extra-arg`
-      EXTRA_ARGS=$(cat "{{.G_CLP_FFI_JS_BUILD_DIR}}/compiler-extra-args.txt" \
-        | tr ' ' '\n' \
-        | sed 's/^/--extra-arg /' \
-        | tr '\n' ' ')
-      find "{{.G_SRC_CLP_FFI_JS_DIR}}" \
-        -type f \
-        \( -iname "*.cpp" -o -iname "*.h" -o -iname "*.hpp" \) \
-        -print0 | \
-          xargs -0 clang-tidy {{.FLAGS}} $EXTRA_ARGS
->>>>>>> f622b314
 
   venv:
     internal: true
