version: "3"

includes:
  lint: "lint-tasks.yml"
  utils: "tools/yscope-dev-utils/taskfiles/utils.yml"

vars:
  G_BUILD_DIR: "{{.ROOT_DIR}}/build"
  G_CLP_FFI_JS_BUILD_DIR: "{{.G_BUILD_DIR}}/clp-ffi-js"
  G_CLP_FFI_JS_CHECKSUM: "{{.G_BUILD_DIR}}/clp-ffi-js.md5"
  G_CLP_FFI_JS_TARGET_NAMES: "ClpFfiJs-node ClpFfiJs-worker"
  G_DIST_DIR: "{{.ROOT_DIR}}/dist"
  G_EMSDK_DIR: "{{.G_BUILD_DIR}}/emsdk"
  G_EMSDK_CHECKSUM: "{{.G_BUILD_DIR}}/emsdk.md5"

tasks:
  default:
    deps: ["clp-ffi-js"]

  clean:
    cmds:
      - task: "clean-emsdk"
      - task: "clean-clp-ffi-js"
      - "rm -rf '{{.G_BUILD_DIR}}'"

  clean-emsdk:
    cmds:
      - "rm -rf '{{.G_EMSDK_DIR}}'"

  clean-clp-ffi-js:
    cmds:
      - "rm -rf '{{.G_CLP_FFI_JS_BUILD_DIR}}'"

  clp-ffi-js:
    vars:
      CHECKSUM_FILE: "{{.G_CLP_FFI_JS_CHECKSUM}}"
      OUTPUT_DIR: "{{.G_CLP_FFI_JS_BUILD_DIR}}"
    sources:
      - "{{.G_EMSDK_CHECKSUM}}"
      - "{{.TASKFILE}}"
      - "CMakeLists.txt"
      - "src/**/*"
    generates: ["{{.CHECKSUM_FILE}}"]
    deps:
#      - "emsdk"
      - task: "utils:validate-checksum"
        vars:
          CHECKSUM_FILE: "{{.CHECKSUM_FILE}}"
          DATA_DIR: "{{.OUTPUT_DIR}}"
    cmds:
      - "mkdir -p '{{.OUTPUT_DIR}}'"
      - |-
<<<<<<< HEAD
        cmake -S "{{.ROOT_DIR}}" -B "{{.OUTPUT_DIR}}" -G "Unix Makefiles"
        cmake --build "{{.OUTPUT_DIR}}" --parallel --target {{.G_CLP_FFI_JS_TARGET_NAMES}}
=======
        cmake \
        -G "Unix Makefiles" \
        -DCMAKE_TOOLCHAIN_FILE="{{.G_EMSDK_DIR}}/upstream/emscripten/cmake/Modules/Platform/\
        Emscripten.cmake" \
        -S "{{.ROOT_DIR}}" \
        -B "{{.OUTPUT_DIR}}"
      - "cmake --build '{{.OUTPUT_DIR}}' --parallel --target '{{.G_CLP_FFI_JS_TARGET_NAME}}'"
>>>>>>> 3457e378
      # This command must be last
      - task: "utils:compute-checksum"
        vars:
          DATA_DIR: "{{.OUTPUT_DIR}}"
          OUTPUT_FILE: "{{.CHECKSUM_FILE}}"

  emsdk:
    vars:
      CHECKSUM_FILE: "{{.G_EMSDK_CHECKSUM}}"
      # Lock emsdk to version 3.1.67 to work around issue #6.
      EMSDK_VERSION: "3.1.67"
      OUTPUT_DIR: "{{.G_EMSDK_DIR}}"
    sources: ["{{.TASKFILE}}"]
    generates: ["{{.CHECKSUM_FILE}}"]
    deps:
      - "init"
      - task: "utils:validate-checksum"
        vars:
          CHECKSUM_FILE: "{{.CHECKSUM_FILE}}"
          DATA_DIR: "{{.OUTPUT_DIR}}"
          EXCLUDE_PATHS: &emsdk_checksum_exclude_paths
            - "upstream/emscripten/__pycache__"
            - "upstream/emscripten/cache/sanity.txt"
            - "upstream/emscripten/cache/symbol_lists"
            - "upstream/emscripten/cache/symbol_lists.lock"
            - "upstream/emscripten/cache/sysroot/lib/wasm32-emscripten/lto"
            - "upstream/emscripten/third_party/leb128/__pycache__"
            - "upstream/emscripten/tools/__pycache__"
            - "upstream/emscripten/tools/ports/__pycache__"
            - "upstream/emscripten/tools/ports/contrib/__pycache__"
    cmds:
      - task: "clean-emsdk"
      - "git clone https://github.com/emscripten-core/emsdk.git '{{.G_EMSDK_DIR}}'"
      - |-
        cd "{{.G_EMSDK_DIR}}"
        ./emsdk install {{.EMSDK_VERSION}}
        ./emsdk activate {{.EMSDK_VERSION}}
      - |-
        cd "{{.G_EMSDK_DIR}}/upstream/emscripten"
        PATH=$(echo {{.G_EMSDK_DIR}}/node/*/bin):$PATH npm install
      # This command must be last
      - task: "utils:compute-checksum"
        vars:
          DATA_DIR: "{{.OUTPUT_DIR}}"
          OUTPUT_FILE: "{{.CHECKSUM_FILE}}"
          EXCLUDE_PATHS: *emsdk_checksum_exclude_paths

  package:
    vars:
      CHECKSUM_FILE: "{{.G_BUILD_DIR}}/{{.TASK}}.md5"
      OUTPUT_DIR: "{{.G_DIST_DIR}}"
    sources:
      - "{{.G_CLP_FFI_JS_CHECKSUM}}"
      - "{{.TASKFILE}}"
    generates: ["{{.CHECKSUM_FILE}}"]
    deps:
      - "clp-ffi-js"
      - task: "utils:validate-checksum"
        vars:
          CHECKSUM_FILE: "{{.CHECKSUM_FILE}}"
          DATA_DIR: "{{.OUTPUT_DIR}}"
    cmds:
      - "rm -rf {{.OUTPUT_DIR}}"
      - for:
          var: "G_CLP_FFI_JS_TARGET_NAMES"
          split: " "
        cmd: >-
          rsync -a
          "{{.G_CLP_FFI_JS_BUILD_DIR}}/{{.ITEM}}."{d.ts,js,wasm}
          "{{.OUTPUT_DIR}}/"
      - "npm pack"
      # This command must be last
      - task: "utils:compute-checksum"
        vars:
          DATA_DIR: "{{.OUTPUT_DIR}}"
          OUTPUT_FILE: "{{.CHECKSUM_FILE}}"

  init:
    internal: true
    silent: true
    run: "once"
    cmds: ["mkdir -p '{{.G_BUILD_DIR}}'"]<|MERGE_RESOLUTION|>--- conflicted
+++ resolved
@@ -42,7 +42,7 @@
       - "src/**/*"
     generates: ["{{.CHECKSUM_FILE}}"]
     deps:
-#      - "emsdk"
+      - "emsdk"
       - task: "utils:validate-checksum"
         vars:
           CHECKSUM_FILE: "{{.CHECKSUM_FILE}}"
@@ -50,18 +50,13 @@
     cmds:
       - "mkdir -p '{{.OUTPUT_DIR}}'"
       - |-
-<<<<<<< HEAD
-        cmake -S "{{.ROOT_DIR}}" -B "{{.OUTPUT_DIR}}" -G "Unix Makefiles"
-        cmake --build "{{.OUTPUT_DIR}}" --parallel --target {{.G_CLP_FFI_JS_TARGET_NAMES}}
-=======
         cmake \
         -G "Unix Makefiles" \
         -DCMAKE_TOOLCHAIN_FILE="{{.G_EMSDK_DIR}}/upstream/emscripten/cmake/Modules/Platform/\
         Emscripten.cmake" \
         -S "{{.ROOT_DIR}}" \
         -B "{{.OUTPUT_DIR}}"
-      - "cmake --build '{{.OUTPUT_DIR}}' --parallel --target '{{.G_CLP_FFI_JS_TARGET_NAME}}'"
->>>>>>> 3457e378
+      - "cmake --build '{{.OUTPUT_DIR}}' --parallel --target {{.G_CLP_FFI_JS_TARGET_NAME}}"
       # This command must be last
       - task: "utils:compute-checksum"
         vars:
