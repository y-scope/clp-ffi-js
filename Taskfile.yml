--- conflicted
+++ resolved
@@ -49,20 +49,8 @@
           CHECKSUM_FILE: "{{.CHECKSUM_FILE}}"
           DATA_DIR: "{{.OUTPUT_DIR}}"
     cmds:
-<<<<<<< HEAD
-      - "mkdir -p '{{.OUTPUT_DIR}}'"
-      - |-
-        cmake \
-        -G "Unix Makefiles" \
-        -DCMAKE_TOOLCHAIN_FILE="{{.G_EMSDK_DIR}}/upstream/emscripten/cmake/Modules/Platform/\
-        Emscripten.cmake" \
-        -S "{{.ROOT_DIR}}" \
-        -B "{{.OUTPUT_DIR}}"
-      - "cmake --build '{{.OUTPUT_DIR}}' --parallel --target {{.G_CLP_FFI_JS_TARGET_NAME}}"
-=======
       - task: "config-cmake-project"
       - "cmake --build '{{.OUTPUT_DIR}}' --parallel --target '{{.G_CLP_FFI_JS_TARGET_NAME}}'"
->>>>>>> 8d181d10
       # This command must be last
       - task: "utils:compute-checksum"
         vars:
